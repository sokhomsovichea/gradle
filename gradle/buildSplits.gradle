--- conflicted
+++ resolved
@@ -37,11 +37,8 @@
 def uncoveredProjects = subprojects.collect { ":${it.name}" } - coveredProjects
 assert uncoveredProjects == [] : "The following projects should be added to a bucket: ${uncoveredProjects}"
 
-<<<<<<< HEAD
-=======
 ext.runtimeProjectPaths = runtimeProjects.collect { it.path }
 
->>>>>>> f19c3a8a
 //Make sure there are no duplicates between buckets
 for (int bucket : buckets.keySet().collect{it as int}) {
     for (int other=bucket+1; other<=buckets.size(); other++) {
@@ -49,11 +46,6 @@
         assert duplicates == [] : "Duplicates were found between bucket ${bucket} and ${other}: ${duplicates}"
     }
 }
-<<<<<<< HEAD
-
-ext.runtimeProjectPaths = runtimeProjects.collect { it.path }
-=======
->>>>>>> f19c3a8a
 
 //Create appropriate build types for each bucket
 buildTypes.toArray().each { buildType ->
