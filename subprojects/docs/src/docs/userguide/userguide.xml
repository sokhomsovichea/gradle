<!--
  ~ Copyright 2010 the original author or authors.
  ~
  ~ Licensed under the Apache License, Version 2.0 (the "License");
  ~ you may not use this file except in compliance with the License.
  ~ You may obtain a copy of the License at
  ~
  ~      http://www.apache.org/licenses/LICENSE-2.0
  ~
  ~ Unless required by applicable law or agreed to in writing, software
  ~ distributed under the License is distributed on an "AS IS" BASIS,
  ~ WITHOUT WARRANTIES OR CONDITIONS OF ANY KIND, either express or implied.
  ~ See the License for the specific language governing permissions and
  ~ limitations under the License.
  -->
<book xmlns:xi="http://www.w3.org/2001/XInclude">
    <bookinfo>
        <title>Gradle User Guide</title>
        <copyright>
            <year>2007-<?dbtimestamp format="Y"?></year>
            <holder>Hans Dockter, Adam Murdoch</holder>
        </copyright>
        <legalnotice>
            <para>Copies of this document may be made for your own use and for distribution to others, provided that you
                do not charge any fee for such copies and further provided that each copy contains this Copyright
                Notice, whether distributed in print or electronically.
            </para>
        </legalnotice>
    </bookinfo>
    <part>
        <title>About Gradle</title>
        <xi:include href='../../../build/asciidoc/userguide/introduction.xml'/>
        <xi:include href='overview.xml'/>
    </part>
    <part>
        <title>Working with existing builds</title>
        <xi:include href='installation.xml'/>
        <xi:include href='../../../build/asciidoc/userguide/commandLineTutorial.xml'/>
        <xi:include href='../../../build/asciidoc/userguide/console.xml'/>
        <xi:include href='gradleWrapper.xml'/>
        <xi:include href='gradleDaemon.xml'/>
        <xi:include href='../../../build/asciidoc/userguide/artifactDependenciesTutorial.xml'/>
        <xi:include href='introMultiProjectBuilds.xml'/>
        <xi:include href='../../../build/asciidoc/userguide/continuousBuild.xml'/>
        <xi:include href='../../../build/asciidoc/userguide/compositeBuilds.xml'/>
        <xi:include href='../../../build/asciidoc/userguide/buildEnvironment.xml'/>
        <xi:include href='../../../build/asciidoc/userguide/troubleshooting.xml'/>
        <xi:include href='../../../build/asciidoc/userguide/embedding.xml'/>
        <!-- this is generated -->
        <xi:include href='../../../build/asciidoc/userguide/buildCache.xml'/>
    </part>
    <part>
        <title>Writing Gradle build scripts</title>
        <xi:include href='../../../build/asciidoc/userguide/buildScriptsTutorial.xml'/>
        <xi:include href='../../../build/asciidoc/userguide/buildInitPlugin.xml'/>
        <xi:include href='writingBuildScripts.xml'/>
        <xi:include href='../../../build/asciidoc/userguide/tasks.xml'/>
        <xi:include href='workingWithFiles.xml'/>
        <xi:include href='../../../build/asciidoc/userguide/ant.xml'/>
        <xi:include href='../../../build/asciidoc/userguide/buildLifecycle.xml'/>
        <xi:include href='../../../build/asciidoc/userguide/wrapperPlugin.xml'/>
        <xi:include href='logging.xml'/>
        <xi:include href='../../../build/asciidoc/userguide/depMngmt.xml'/>
        <xi:include href='multiproject.xml'/>
        <xi:include href='plugins.xml'/>
        <xi:include href='standardPlugins.xml'/>
        <xi:include href='../../../build/asciidoc/userguide/projectReports.xml'/>
        <xi:include href='../../../build/asciidoc/userguide/buildDashboardPlugin.xml'/>
        <xi:include href='../../../build/asciidoc/userguide/comparingBuilds.xml'/>
        <xi:include href='../../../build/asciidoc/userguide/artifactMngmt.xml'/>
        <xi:include href='mavenPlugin.xml'/>
        <xi:include href='signingPlugin.xml'/>
        <xi:include href='publishingIvy.xml'/>
        <xi:include href='publishingMaven.xml'/>
        <xi:include href='../../../build/asciidoc/userguide/distributionPlugin.xml'/>
        <xi:include href='../../../build/asciidoc/userguide/announcePlugin.xml'/>
        <xi:include href='../../../build/asciidoc/userguide/buildAnnouncementsPlugin.xml'/>
    </part>
    <part>
        <title>Extending the build</title>
        <xi:include href='../../../build/asciidoc/userguide/customTasks.xml'/>
        <xi:include href='../../../build/asciidoc/userguide/customPlugins.xml'/>
        <xi:include href='../../../build/asciidoc/userguide/javaGradlePlugin.xml' />
        <xi:include href='organizeBuildLogic.xml'/>
        <xi:include href='initscripts.xml'/>
        <xi:include href='testKit.xml' />
    </part>
    <part>
        <title>Building JVM projects</title>
        <xi:include href='../../../build/asciidoc/userguide/javaTutorial.xml'/>
        <xi:include href='../../../build/asciidoc/userguide/javaPlugin.xml'/>
        <xi:include href='javaLibraryPlugin.xml'/>
        <xi:include href='../../../build/asciidoc/userguide/webTutorial.xml'/>
        <xi:include href='warPlugin.xml'/>
<<<<<<< HEAD
        <xi:include href='../../../build/asciidoc/userguide/earPlugin.xml'/>
=======
        <xi:include href='earPlugin.xml'/>
        <xi:include href='jettyPlugin.xml'/>
>>>>>>> 941559e0
        <xi:include href='../../../build/asciidoc/userguide/applicationPlugin.xml'/>
        <xi:include href='javaLibraryDistributionPlugin.xml'/>
        <xi:include href='../../../build/asciidoc/userguide/groovyTutorial.xml'/>
        <xi:include href='../../../build/asciidoc/userguide/groovyPlugin.xml'/>
        <xi:include href='../../../build/asciidoc/userguide/scalaPlugin.xml'/>
        <xi:include href='../../../build/asciidoc/userguide/antlrPlugin.xml'/>
        <xi:include href='../../../build/asciidoc/userguide/checkstylePlugin.xml'/>
        <xi:include href='../../../build/asciidoc/userguide/codeNarcPlugin.xml'/>
        <xi:include href='../../../build/asciidoc/userguide/findBugsPlugin.xml'/>
        <xi:include href='jdependPlugin.xml'/>
        <xi:include href='pmdPlugin.xml'/>
        <xi:include href='jacocoPlugin.xml'/>
        <xi:include href='osgi.xml'/>
        <xi:include href='../../../build/asciidoc/userguide/eclipsePlugin.xml'/>
        <xi:include href='ideaPlugin.xml'/>
    </part>
    <part>
        <title>The Software model</title>
        <xi:include href='softwareModel.xml'/>
        <xi:include href='../../../build/asciidoc/userguide/softwareModelConcepts.xml'/>
        <xi:include href='../../../build/asciidoc/userguide/ruleSource.xml'/>
        <xi:include href='../../../build/asciidoc/userguide/buildingJavaLibraries.xml'/>
        <xi:include href='playPlugin.xml'/>
        <xi:include href='nativeBinaries.xml'/>
        <xi:include href='../../../build/asciidoc/userguide/softwareModelExtend.xml'/>
    </part>
    <part>
        <title>Appendix</title>
        <!-- this is generated -->
        <xi:include href='../../../build/src/samplesList.xml'/>
        <xi:include href='../../../build/asciidoc/userguide/potentialTraps.xml'/>
        <xi:include href='../../../build/asciidoc/userguide/featureLifecycle.xml'/>
        <xi:include href='../../../build/asciidoc/userguide/commandLine.xml'/>
        <xi:include href='licenses.xml'/>
    </part>
</book><|MERGE_RESOLUTION|>--- conflicted
+++ resolved
@@ -92,12 +92,8 @@
         <xi:include href='javaLibraryPlugin.xml'/>
         <xi:include href='../../../build/asciidoc/userguide/webTutorial.xml'/>
         <xi:include href='warPlugin.xml'/>
-<<<<<<< HEAD
         <xi:include href='../../../build/asciidoc/userguide/earPlugin.xml'/>
-=======
-        <xi:include href='earPlugin.xml'/>
         <xi:include href='jettyPlugin.xml'/>
->>>>>>> 941559e0
         <xi:include href='../../../build/asciidoc/userguide/applicationPlugin.xml'/>
         <xi:include href='javaLibraryDistributionPlugin.xml'/>
         <xi:include href='../../../build/asciidoc/userguide/groovyTutorial.xml'/>
