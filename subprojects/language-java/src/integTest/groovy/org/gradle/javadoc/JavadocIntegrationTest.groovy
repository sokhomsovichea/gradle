/*
 * Copyright 2011 the original author or authors.
 *
 * Licensed under the Apache License, Version 2.0 (the "License");
 * you may not use this file except in compliance with the License.
 * You may obtain a copy of the License at
 *
 *      http://www.apache.org/licenses/LICENSE-2.0
 *
 * Unless required by applicable law or agreed to in writing, software
 * distributed under the License is distributed on an "AS IS" BASIS,
 * WITHOUT WARRANTIES OR CONDITIONS OF ANY KIND, either express or implied.
 * See the License for the specific language governing permissions and
 * limitations under the License.
 */
package org.gradle.javadoc

import org.gradle.integtests.fixtures.AbstractIntegrationSpec
import org.gradle.integtests.fixtures.TestResources
import org.gradle.test.fixtures.file.TestFile
import org.gradle.util.Requires
import org.gradle.util.TestPrecondition
import org.junit.Rule
import spock.lang.Issue
import spock.lang.Unroll

class JavadocIntegrationTest extends AbstractIntegrationSpec {
    @Rule TestResources testResources = new TestResources(temporaryFolder)

    @Issue("GRADLE-1563")
    @Requires(TestPrecondition.JDK8_OR_EARLIER)  // JDK 9 requires an @Deprecated annotation that breaks this same test on Java 7 on Windows.
    def handlesTagsAndTaglets() {
        when:
        run("javadoc")

        then:
        def javadoc = testResources.dir.file("build/docs/javadoc/Person.html")
        javadoc.text =~ /(?ms)This is the Person class.*Author.*author value.*Deprecated.*deprecated value.*Custom Tag.*custom tag value/
        // we can't currently control the order between tags and taglets (limitation on our side)
        javadoc.text =~ /(?ms)Custom Taglet.*custom taglet value/
    }

    @Issue("GRADLE-2520")
    def canCombineLocalOptionWithOtherOptions() {
        when:
        run("javadoc")

        then:
        def javadoc = testResources.dir.file("build/docs/javadoc/Person.html")
        javadoc.text =~ /(?ms)USED LOCALE=de_DE/
        javadoc.text =~ /(?ms)Serial no. is valid javadoc!/
    }

    def "writes header"() {
        buildFile << """
            apply plugin: "java"
            javadoc.options.header = "<!-- Hey Joe! -->"
        """

        writeSourceFile()

        when: run("javadoc", "-i")
        then:
        file("build/docs/javadoc/Foo.html").text.contains("""Hey Joe!""")
    }

    @Unroll
    @Issue("gradle/gradle#1090")
    def "can use single quote character in #option"() {
        buildFile << """
            apply plugin: 'java'
            javadoc.options.$option = "'some text'"
        """

        file('src/main/java/Foo.java') << 'public class Foo {}'

        when:
        succeeds 'javadoc'

        then:
        file('build/docs/javadoc/Foo.html').text.contains("'some text'")

        where:
        option << ['header', 'footer']
    }

    def "can configure options with an Action"() {
        given:
        buildFile << '''
            apply plugin: "java"
            javadoc.options({ MinimalJavadocOptions options ->
                options.header = 'myHeader'
            } as Action<MinimalJavadocOptions>)
        '''.stripIndent()
        writeSourceFile()

        when:
        run 'javadoc'

        then:
        file('build/docs/javadoc/Foo.html').text.contains('myHeader')
    }

<<<<<<< HEAD
    @Requires(TestPrecondition.NOT_WINDOWS)
    @Requires(TestPrecondition.JDK8_OR_EARLIER)  // JDK 9 Breaks multiline -header arguments.
=======
    @Requires([TestPrecondition.NOT_WINDOWS, TestPrecondition.JDK8_OR_EARLIER])  // JDK 9 Breaks multiline -header arguments.
>>>>>>> 58337838
    @Issue("GRADLE-3099")
    def "writes multiline header"() {
        buildFile << """
            apply plugin: "java"
            javadoc.options.header = \"\"\"
                <!-- Hey
Joe! -->
            \"\"\"
        """

        writeSourceFile()

        when: run("javadoc", "-i")
        then:
        file("build/docs/javadoc/Foo.html").text.contains("""Hey
Joe!""")
    }

    @Issue("GRADLE-3152")
    def "can use the task without applying java-base plugin"() {
        buildFile << """
            task javadoc(type: Javadoc) {
                destinationDir = file("build/javadoc")
                source "src/main/java"
            }
        """

        writeSourceFile()

        when:
        run("javadoc")

        then:
        file("build/javadoc/Foo.html").exists()
    }

    def "changing standard doclet options makes task out-of-date"() {
        buildFile << """
            task javadoc(type: Javadoc) {
                destinationDir = file("build/javadoc")
                source "src/main/java"
                options {
                    windowTitle = "Window title"
                }
            }
        """

        writeSourceFile()

        when:
        run "javadoc"
        then:
        nonSkippedTasks == [":javadoc"]

        when:
        run "javadoc"
        then:
        skippedTasks as List == [":javadoc"]

        when:
        buildFile.text = """
            task javadoc(type: Javadoc) {
                destinationDir = file("build/javadoc")
                source "src/main/java"
                options {
                    windowTitle = "Window title changed"
                }
            }
        """
        run "javadoc"

        then:
        nonSkippedTasks == [":javadoc"]
    }

    def "ensure javadoc task does not change its inputs"() {
        executer.withArgument("-Dorg.gradle.tasks.verifyinputs=true")
        buildFile << """
            apply plugin: 'java'
        """
        writeSourceFile()
        expect:
        succeeds("javadoc")
    }

    @Issue("https://github.com/gradle/gradle/issues/1456")
    def "can use custom JavadocOptionFileOption type"() {
        buildFile << """
            apply plugin: 'java'
            import org.gradle.external.javadoc.internal.JavadocOptionFileWriterContext;
            
            class CustomJavadocOptionFileOption implements JavadocOptionFileOption<String> {
                private String value = "foo"
                
                public String getValue() {
                    return value
                }

                public void setValue(String value) {
                    this.value = value
                }

                public String getOption() {
                    return "exclude"
                }

                public void write(JavadocOptionFileWriterContext writerContext) throws IOException {
                    writerContext.writeOptionHeader(getOption())
                    writerContext.writeValue(value)
                    writerContext.newLine()
                }
            }
            
            javadoc {
                options {
                    addOption(new CustomJavadocOptionFileOption())
                }
            }
        """
        writeSourceFile()
        expect:
        succeeds("javadoc")
        file("build/tmp/javadoc/javadoc.options").assertContents(containsNormalizedString("-exclude 'foo'"))
    }

    @Issue("https://github.com/gradle/gradle/issues/1484")
    def "can use various multi-value options"() {
        buildFile << """
            apply plugin: 'java'
            
            javadoc {
                options {
                    addMultilineStringsOption("addMultilineStringsOption").setValue([
                        "a",
                        "b",
                        "c"
                    ])
                    addStringsOption("addStringsOption", " ").setValue([
                        "a",
                        "b",
                        "c"
                    ])
                    addMultilineMultiValueOption("addMultilineMultiValueOption").setValue([
                        [ "a" ],
                        [ "b", "c" ]
                    ])
                }
            }
        """
        writeSourceFile()
        expect:
        executer.expectDeprecationWarning() // Error output triggers are "deprecated" warning check
        fails("javadoc") // we're using unsupported options to verify that we do the right thing

        file("build/tmp/javadoc/javadoc.options").assertContents(containsNormalizedString("""-addMultilineStringsOption 'a'
-addMultilineStringsOption 'b'
-addMultilineStringsOption 'c'"""))

        file("build/tmp/javadoc/javadoc.options").assertContents(containsNormalizedString("""-addStringsOption 'a b c'"""))

        file("build/tmp/javadoc/javadoc.options").assertContents(containsNormalizedString("""-addMultilineMultiValueOption 
'a' 
-addMultilineMultiValueOption 
'b' 'c' """))
    }

    @Issue("https://github.com/gradle/gradle/issues/1502")
    def "can pass Jflags to javadoc"() {
        buildFile << """
            apply plugin: 'java'
            javadoc.options.JFlags = ["-Dpublic.api=com.sample.tools.VisibilityPublic"]
        """
        writeSourceFile()
        expect:
        succeeds("javadoc", "--info")
        result.assertOutputContains("-J-Dpublic.api=com.sample.tools.VisibilityPublic")
    }

    @Issue("https://github.com/gradle/gradle/issues/2235")
    def "can pass offline links"() {
        buildFile << """
            apply plugin: 'java'
            
            javadoc {
                options {
                    linksOffline 'https://docs.oracle.com/javase/8/docs/api/', 'gradle/javadocs/jdk'
                    linksOffline 'http://javadox.com/org.jetbrains/annotations/15.0/', 'gradle/javadocs/jetbrains-annotations'
                }
            }
        """
        writeSourceFile()
        file('gradle/javadocs/jdk/package-list') << ''
        file('gradle/javadocs/jetbrains-annotations/package-list') << ''

        expect:
        succeeds("javadoc")
    }

    private TestFile writeSourceFile() {
        file("src/main/java/Foo.java") << "public class Foo {}"
    }
}<|MERGE_RESOLUTION|>--- conflicted
+++ resolved
@@ -101,12 +101,7 @@
         file('build/docs/javadoc/Foo.html').text.contains('myHeader')
     }
 
-<<<<<<< HEAD
-    @Requires(TestPrecondition.NOT_WINDOWS)
-    @Requires(TestPrecondition.JDK8_OR_EARLIER)  // JDK 9 Breaks multiline -header arguments.
-=======
     @Requires([TestPrecondition.NOT_WINDOWS, TestPrecondition.JDK8_OR_EARLIER])  // JDK 9 Breaks multiline -header arguments.
->>>>>>> 58337838
     @Issue("GRADLE-3099")
     def "writes multiline header"() {
         buildFile << """
